/*********************                                                        */
/*! \file inst_strategy_e_matching.cpp
 ** \verbatim
 ** Top contributors (to current version):
 **   Andrew Reynolds, Morgan Deters, Tim King
 ** This file is part of the CVC4 project.
 ** Copyright (c) 2009-2016 by the authors listed in the file AUTHORS
 ** in the top-level source directory) and their institutional affiliations.
 ** All rights reserved.  See the file COPYING in the top-level source
 ** directory for licensing information.\endverbatim
 **
 ** \brief Implementation of e matching instantiation strategies
 **/

#include "theory/quantifiers/inst_strategy_e_matching.h"
#include "theory/quantifiers/inst_match_generator.h"
#include "theory/quantifiers/relevant_domain.h"
#include "theory/quantifiers/term_database.h"
#include "theory/theory_engine.h"

using namespace std;
using namespace CVC4;
using namespace CVC4::kind;
using namespace CVC4::context;
using namespace CVC4::theory;
using namespace CVC4::theory::inst;
using namespace CVC4::theory::quantifiers;

//priority levels :
//1 : user patterns (when user-pat!={resort,ignore}), auto-gen patterns (for non-user pattern quantifiers, or when user-pat={resort,ignore})
//2 : user patterns (when user-pat=resort), auto gen patterns (for user pattern quantifiers when user-pat=use)

// user-pat=interleave alternates between use and resort

struct sortQuantifiersForSymbol {
  QuantifiersEngine* d_qe;
  std::map< Node, Node > d_op_map;
  bool operator() (Node i, Node j) {
    int nqfsi = d_qe->getQuantifierRelevance()->getNumQuantifiersForSymbol( d_op_map[i] );
    int nqfsj = d_qe->getQuantifierRelevance()->getNumQuantifiersForSymbol( d_op_map[j] );
    if( nqfsi<nqfsj ){
      return true;
    }else if( nqfsi>nqfsj ){
      return false;
    }else{
      return false;
    }
  }
};

struct sortTriggers {
  bool operator() (Node i, Node j) {
    int wi = Trigger::getTriggerWeight( i );
    int wj = Trigger::getTriggerWeight( j );
    if( wi==wj ){
      return i<j;
    }else{
      return wi<wj;
    }
  }
};

void InstStrategyUserPatterns::processResetInstantiationRound( Theory::Effort effort ){
  Trace("inst-alg-debug") << "reset user triggers" << std::endl;
  //reset triggers
  for( std::map< Node, std::vector< Trigger* > >::iterator it = d_user_gen.begin(); it != d_user_gen.end(); ++it ){
    for( unsigned i=0; i<it->second.size(); i++ ){
      it->second[i]->resetInstantiationRound();
      it->second[i]->reset( Node::null() );
    }
  }
  Trace("inst-alg-debug") << "done reset user triggers" << std::endl;
}

int InstStrategyUserPatterns::process( Node f, Theory::Effort effort, int e ){
  if( e==0 ){
    return STATUS_UNFINISHED;
  }else{
    int peffort = d_quantEngine->getInstUserPatMode()==USER_PAT_MODE_RESORT ? 2 : 1;
    if( e<peffort ){
      return STATUS_UNFINISHED;
    }else if( e==peffort ){
      d_counter[f]++;

      Trace("inst-alg") << "-> User-provided instantiate " << f << "..." << std::endl;
      if( d_quantEngine->getInstUserPatMode()==USER_PAT_MODE_RESORT  ){
        for( unsigned i=0; i<d_user_gen_wait[f].size(); i++ ){
<<<<<<< HEAD
          Trigger * t = Trigger::mkTrigger( d_quantEngine, f, d_user_gen_wait[f][i], matchOption, true, Trigger::TR_RETURN_NULL );
=======
          Trigger * t = Trigger::mkTrigger( d_quantEngine, f, d_user_gen_wait[f][i], true, Trigger::TR_RETURN_NULL );
>>>>>>> a58abbe7
          if( t ){
            d_user_gen[f].push_back( t );
          }
        }
        d_user_gen_wait[f].clear();
      }

      for( unsigned i=0; i<d_user_gen[f].size(); i++ ){
        bool processTrigger = true;
        if( processTrigger ){
          Trace("process-trigger") << "  Process (user) ";
          d_user_gen[f][i]->debugPrint("process-trigger");
          Trace("process-trigger") << "..." << std::endl;
          InstMatch baseMatch( f );
          int numInst = d_user_gen[f][i]->addInstantiations( baseMatch );
          Trace("process-trigger") << "  Done, numInst = " << numInst << "." << std::endl;
          d_quantEngine->d_statistics.d_instantiations_user_patterns += numInst;
          if( d_user_gen[f][i]->isMultiTrigger() ){
            d_quantEngine->d_statistics.d_multi_trigger_instantiations += numInst;
          }
          if( d_quantEngine->inConflict() ){
            break;
          }
        }
      }
    }
  }
  return STATUS_UNKNOWN;
}

void InstStrategyUserPatterns::addUserPattern( Node q, Node pat ){
  Assert( pat.getKind()==INST_PATTERN );
  //add to generators
  bool usable = true;
  std::vector< Node > nodes;
  for( unsigned i=0; i<pat.getNumChildren(); i++ ){
    Node pat_use = Trigger::getIsUsableTrigger( pat[i], q );
    if( pat_use.isNull() ){
      Trace("trigger-warn") << "User-provided trigger is not usable : " << pat << " because of " << pat[i] << std::endl;
      usable = false;
      break;
    }else{
      nodes.push_back( pat_use );
    }
  }
  if( usable ){
    Trace("user-pat") << "Add user pattern: " << pat << " for " << q << std::endl;
    //check match option
    if( d_quantEngine->getInstUserPatMode()==USER_PAT_MODE_RESORT ){
      d_user_gen_wait[q].push_back( nodes );
    }else{
<<<<<<< HEAD
      Trigger * t = Trigger::mkTrigger( d_quantEngine, q, nodes, matchOption, true, Trigger::TR_MAKE_NEW );
=======
      Trigger * t = Trigger::mkTrigger( d_quantEngine, q, nodes, true, Trigger::TR_MAKE_NEW );
>>>>>>> a58abbe7
      if( t ){
        d_user_gen[q].push_back( t );
      }else{
        Trace("trigger-warn") << "Failed to construct trigger : " << pat << " due to variable mismatch" << std::endl;
      }
    }
  }
}

InstStrategyAutoGenTriggers::InstStrategyAutoGenTriggers( QuantifiersEngine* qe ) : InstStrategy( qe ){
  //how to select trigger terms
  if( options::triggerSelMode()==quantifiers::TRIGGER_SEL_DEFAULT ){
    d_tr_strategy = quantifiers::TRIGGER_SEL_MIN;
  }else{
    d_tr_strategy = options::triggerSelMode();
  }
  //whether to select new triggers during the search
  if( options::incrementTriggers() ){
    d_regenerate_frequency = 3;
    d_regenerate = true;
  }else{
    d_regenerate = false;
  }
}

void InstStrategyAutoGenTriggers::processResetInstantiationRound( Theory::Effort effort ){
  Trace("inst-alg-debug") << "reset auto-gen triggers" << std::endl;
  //reset triggers
  for( unsigned r=0; r<2; r++ ){
    for( std::map< Node, std::map< Trigger*, bool > >::iterator it = d_auto_gen_trigger[r].begin(); it != d_auto_gen_trigger[r].end(); ++it ){
      for( std::map< Trigger*, bool >::iterator itt = it->second.begin(); itt != it->second.end(); ++itt ){
        itt->first->resetInstantiationRound();
        itt->first->reset( Node::null() );
      }
    }
  }
  d_processed_trigger.clear();
  Trace("inst-alg-debug") << "done reset auto-gen triggers" << std::endl;
}

int InstStrategyAutoGenTriggers::process( Node f, Theory::Effort effort, int e ){
  UserPatMode upMode = d_quantEngine->getInstUserPatMode();
  if( hasUserPatterns( f ) && upMode==USER_PAT_MODE_TRUST ){
    return STATUS_UNKNOWN;
  }else{
    int peffort = ( hasUserPatterns( f ) && upMode!=USER_PAT_MODE_IGNORE && upMode!=USER_PAT_MODE_RESORT ) ? 2 : 1;
    if( e<peffort ){
      return STATUS_UNFINISHED;
    }else{
      Trace("inst-alg") << "-> Auto-gen instantiate " << f << "..." << std::endl;
      bool gen = false;
      if( e==peffort ){
        if( d_counter.find( f )==d_counter.end() ){
          d_counter[f] = 0;
          gen = true;
        }else{
          d_counter[f]++;
          gen = d_regenerate && d_counter[f]%d_regenerate_frequency==0;
        }
      }else{
        gen = true;
      }
      if( gen ){
        generateTriggers( f );
        if( d_counter[f]==0 && d_auto_gen_trigger[0][f].empty() && d_auto_gen_trigger[1][f].empty() && f.getNumChildren()==2 ){
          Trace("trigger-warn") << "Could not find trigger for " << f << std::endl;
        }
      }

      //if( e==4 ){
      //  d_processed_trigger.clear();
      //  d_quantEngine->getEqualityQuery()->setLiberal( true );
      //}
      bool hasInst = false;
      for( unsigned r=0; r<2; r++ ){
        for( std::map< Trigger*, bool >::iterator itt = d_auto_gen_trigger[r][f].begin(); itt != d_auto_gen_trigger[r][f].end(); ++itt ){
          Trigger* tr = itt->first;
          if( tr ){
            bool processTrigger = itt->second;
            if( processTrigger && d_processed_trigger[f].find( tr )==d_processed_trigger[f].end() ){
              d_processed_trigger[f][tr] = true;
              Trace("process-trigger") << "  Process ";
              tr->debugPrint("process-trigger");
              Trace("process-trigger") << "..." << std::endl;
              InstMatch baseMatch( f );
              int numInst = tr->addInstantiations( baseMatch );
              hasInst = numInst>0 || hasInst;
              Trace("process-trigger") << "  Done, numInst = " << numInst << "." << std::endl;
              d_quantEngine->d_statistics.d_instantiations_auto_gen += numInst;
              if( r==1 ){
                d_quantEngine->d_statistics.d_multi_trigger_instantiations += numInst;
              }
              if( d_quantEngine->inConflict() ){
                break;
              }
            }
          }
        }
        if( d_quantEngine->inConflict() || ( hasInst && options::multiTriggerPriority() ) ){
          break;
        }
      }
      //if( e==4 ){
      //  d_quantEngine->getEqualityQuery()->setLiberal( false );
      //}
      return STATUS_UNKNOWN;
    }
  }
}

void InstStrategyAutoGenTriggers::generateTriggers( Node f ){
  Trace("auto-gen-trigger-debug") << "Generate triggers for " << f << ", #var=" << f[0].getNumChildren() << "..." << std::endl;
  if( d_patTerms[0].find( f )==d_patTerms[0].end() ){
    //determine all possible pattern terms based on trigger term selection strategy d_tr_strategy
    d_patTerms[0][f].clear();
    d_patTerms[1][f].clear();
    bool ntrivTriggers = options::relationalTriggers();
    std::vector< Node > patTermsF;
    std::map< Node, inst::TriggerTermInfo > tinfo;
    //well-defined function: can assume LHS is only trigger
    if( options::quantFunWellDefined() ){
      Node hd = TermDb::getFunDefHead( f );
      if( !hd.isNull() ){
        hd = d_quantEngine->getTermDatabase()->getInstConstantNode( hd, f );
        patTermsF.push_back( hd );
        tinfo[hd].init( f, hd );
      }
    }
    //otherwise, use algorithm for collecting pattern terms
    if( patTermsF.empty() ){
      Node bd = d_quantEngine->getTermDatabase()->getInstConstantBody( f );
      Trigger::collectPatTerms( f, bd, patTermsF, d_tr_strategy, d_user_no_gen[f], tinfo, true );
      if( ntrivTriggers ){
        sortTriggers st;
        std::sort( patTermsF.begin(), patTermsF.end(), st );
      }
      if( Trace.isOn("auto-gen-trigger-debug") ){
        Trace("auto-gen-trigger-debug") << "Collected pat terms for " << bd << ", no-patterns : " << d_user_no_gen[f].size() << std::endl;
        for( unsigned i=0; i<patTermsF.size(); i++ ){
          Assert( tinfo.find( patTermsF[i] )!=tinfo.end() );
<<<<<<< HEAD
          Trace("auto-gen-trigger-debug") << "   " << patTermsF[i];
          Trace("auto-gen-trigger-debug") << " info[" << tinfo[patTermsF[i]].d_reqPol << ", " << tinfo[patTermsF[i]].d_reqPolEq << ", " << tinfo[patTermsF[i]].d_fv.size() << "]" << std::endl;
=======
          Trace("auto-gen-trigger-debug") << "   " << patTermsF[i] << std::endl;
          Trace("auto-gen-trigger-debug2") << "     info = [" << tinfo[patTermsF[i]].d_reqPol << ", " << tinfo[patTermsF[i]].d_reqPolEq << ", " << tinfo[patTermsF[i]].d_fv.size() << "]" << std::endl;
>>>>>>> a58abbe7
        }
        Trace("auto-gen-trigger-debug") << std::endl;
      }
    }
    //sort into single/multi triggers, calculate which terms should not be considered
    std::map< Node, bool > vcMap;
    std::map< Node, bool > rmPatTermsF;
    int last_weight = -1;
    for( unsigned i=0; i<patTermsF.size(); i++ ){
      Assert( patTermsF[i].getKind()!=NOT );
      bool newVar = false;
      for( unsigned j=0; j<tinfo[ patTermsF[i] ].d_fv.size(); j++ ){
        if( vcMap.find( tinfo[ patTermsF[i] ].d_fv[j] )==vcMap.end() ){
          vcMap[tinfo[ patTermsF[i] ].d_fv[j]] = true;
          newVar = true;
        }
      }
      int curr_w = Trigger::getTriggerWeight( patTermsF[i] );
      if( ntrivTriggers && !newVar && last_weight!=-1 && curr_w>last_weight ){
        Trace("auto-gen-trigger-debug") << "...exclude expendible non-trivial trigger : " << patTermsF[i] << std::endl;
        rmPatTermsF[patTermsF[i]] = true;
      }else{
        last_weight = curr_w;
<<<<<<< HEAD
=======
      }
    }
    d_num_trigger_vars[f] = vcMap.size();
    if( d_num_trigger_vars[f]>0 && d_num_trigger_vars[f]<f[0].getNumChildren() ){
      Trace("auto-gen-trigger-partial") << "Quantified formula : " << f << std::endl;
      Trace("auto-gen-trigger-partial") << "...does not contain all variables in triggers!!!" << std::endl;
      if( options::partialTriggers() ){
        std::vector< Node > vcs[2];
        for( unsigned i=0; i<f[0].getNumChildren(); i++ ){
          Node ic = d_quantEngine->getTermDatabase()->getInstantiationConstant( f, i );
          vcs[ vcMap.find( ic )==vcMap.end() ? 0 : 1 ].push_back( f[0][i] );
        }
        for( unsigned i=0; i<2; i++ ){
          d_vc_partition[i][f] = NodeManager::currentNM()->mkNode( BOUND_VAR_LIST, vcs[i] );
        }
      }else{
        return;
>>>>>>> a58abbe7
      }
    }
    for( unsigned i=0; i<patTermsF.size(); i++ ){
      Node pat = patTermsF[i];
      if( rmPatTermsF.find( pat )==rmPatTermsF.end() ){
        Trace("auto-gen-trigger-debug") << "...processing pattern " << pat << std::endl;
<<<<<<< HEAD
=======
        Node mpat = pat;
>>>>>>> a58abbe7
        //process the pattern: if it has a required polarity, consider it
        Assert( tinfo.find( pat )!=tinfo.end() );
        int rpol = tinfo[pat].d_reqPol;
        Node rpoleq = tinfo[pat].d_reqPolEq;
        unsigned num_fv = tinfo[pat].d_fv.size();
        Trace("auto-gen-trigger-debug") << "...required polarity for " << pat << " is " << rpol << ", eq=" << rpoleq << std::endl;
        if( rpol!=0 ){
<<<<<<< HEAD
=======
          Assert( rpol==1 || rpol==-1 );
>>>>>>> a58abbe7
          if( Trigger::isRelationalTrigger( pat ) ){
            pat = rpol==-1 ? pat.negate() : pat;
          }else{
            Assert( Trigger::isAtomicTrigger( pat ) );
            if( pat.getType().isBoolean() && rpoleq.isNull() ){
<<<<<<< HEAD
              pat = NodeManager::currentNM()->mkNode( IFF, pat, NodeManager::currentNM()->mkConst( rpol==-1 ) ).negate();
            }else{
              Assert( !rpoleq.isNull() );
              if( rpol==-1 ){
                //all equivalence classes except rpoleq
                pat = NodeManager::currentNM()->mkNode( EQUAL, pat, rpoleq ).negate();
              }else if( rpol==1 ){
                //all equivalence classes that are not disequal to rpoleq TODO
=======
              if( options::literalMatchMode()==LITERAL_MATCH_USE ){
                pat = NodeManager::currentNM()->mkNode( IFF, pat, NodeManager::currentNM()->mkConst( rpol==-1 ) ).negate();
              }else if( options::literalMatchMode()!=LITERAL_MATCH_NONE ){
                pat = NodeManager::currentNM()->mkNode( IFF, pat, NodeManager::currentNM()->mkConst( rpol==1 ) );
              }
            }else{
              Assert( !rpoleq.isNull() );
              if( rpol==-1 ){
                if( options::literalMatchMode()!=LITERAL_MATCH_NONE ){
                  //all equivalence classes except rpoleq
                  pat = NodeManager::currentNM()->mkNode( EQUAL, pat, rpoleq ).negate();
                }
              }else if( rpol==1 ){
                if( options::literalMatchMode()==LITERAL_MATCH_AGG ){
                  //only equivalence class rpoleq
                  pat = NodeManager::currentNM()->mkNode( EQUAL, pat, rpoleq );
                }
                //all equivalence classes that are not disequal to rpoleq TODO?
>>>>>>> a58abbe7
              }
            }
          }
          Trace("auto-gen-trigger-debug") << "...got : " << pat << std::endl;
        }else{
          if( Trigger::isRelationalTrigger( pat ) ){
            //consider both polarities
<<<<<<< HEAD
            addPatternToPool( f, pat.negate(), num_fv );
          }
        }
        addPatternToPool( f, pat, num_fv );
=======
            addPatternToPool( f, pat.negate(), num_fv, mpat );
          }
        }
        addPatternToPool( f, pat, num_fv, mpat );
>>>>>>> a58abbe7
      }
    }
    //tinfo not used below this point
    d_made_multi_trigger[f] = false;
    Trace("auto-gen-trigger") << "Single trigger pool for " << f << " : " << std::endl;
    for( unsigned i=0; i<d_patTerms[0][f].size(); i++ ){
      Trace("auto-gen-trigger") << "   " << d_patTerms[0][f][i] << std::endl;
    }
    if( !d_patTerms[1][f].empty() ){
      Trace("auto-gen-trigger") << "Multi-trigger term pool for " << f << " : " << std::endl;
      for( unsigned i=0; i<d_patTerms[1][f].size(); i++ ){
        Trace("auto-gen-trigger") << "   " << d_patTerms[1][f][i] << std::endl;
      }
    }
  }

  unsigned rmin = d_patTerms[0][f].empty() ? 1 : 0;
  unsigned rmax = options::multiTriggerWhenSingle() ? 1 : rmin;
  for( unsigned r=rmin; r<=rmax; r++ ){
    std::vector< Node > patTerms;
    for( int i=0; i<(int)d_patTerms[r][f].size(); i++ ){
      if( r==1 || d_single_trigger_gen.find( d_patTerms[r][f][i] )==d_single_trigger_gen.end() ){
        patTerms.push_back( d_patTerms[r][f][i] );
      }
    }
    if( !patTerms.empty() ){
      Trace("auto-gen-trigger") << "Generate trigger for " << f << std::endl;
      //sort terms based on relevance
      if( options::relevantTriggers() ){
        sortQuantifiersForSymbol sqfs;
        sqfs.d_qe = d_quantEngine;
        for( unsigned i=0; i<patTerms.size(); i++ ){
          Assert( d_pat_to_mpat.find( patTerms[i] )!=d_pat_to_mpat.end() );
          Assert( d_pat_to_mpat[patTerms[i]].hasOperator() );
          sqfs.d_op_map[ patTerms[i] ] = d_pat_to_mpat[patTerms[i]].getOperator();
        }        
        //sort based on # occurrences (this will cause Trigger to select rarer symbols)
        std::sort( patTerms.begin(), patTerms.end(), sqfs );
        Debug("relevant-trigger") << "Terms based on relevance: " << std::endl;
        for( unsigned i=0; i<patTerms.size(); i++ ){
<<<<<<< HEAD
          Debug("relevant-trigger") << "   " << patTerms[i] << " (";
          Debug("relevant-trigger") << d_quantEngine->getQuantifierRelevance()->getNumQuantifiersForSymbol( patTerms[i].getOperator() ) << ")" << std::endl;
=======
          Debug("relevant-trigger") << "   " << patTerms[i] << " from " << d_pat_to_mpat[patTerms[i]] << " (";
          Debug("relevant-trigger") << d_quantEngine->getQuantifierRelevance()->getNumQuantifiersForSymbol( d_pat_to_mpat[patTerms[i]].getOperator() ) << ")" << std::endl;
>>>>>>> a58abbe7
        }
      }
      //now, generate the trigger...
      Trigger* tr = NULL;
      if( d_is_single_trigger[ patTerms[0] ] ){
<<<<<<< HEAD
        tr = Trigger::mkTrigger( d_quantEngine, f, patTerms[0], matchOption, false, Trigger::TR_RETURN_NULL );
=======
        tr = Trigger::mkTrigger( d_quantEngine, f, patTerms[0], false, Trigger::TR_RETURN_NULL, d_num_trigger_vars[f] );
>>>>>>> a58abbe7
        d_single_trigger_gen[ patTerms[0] ] = true;
      }else{
        //only generate multi trigger if option set, or if no single triggers exist
        if( !d_patTerms[0][f].empty() ){
          if( options::multiTriggerWhenSingle() ){
            Trace("multi-trigger-debug") << "Resort to choosing multi-triggers..." << std::endl;
          }else{
            return;
          }
        }
        //if we are re-generating triggers, shuffle based on some method
        if( d_made_multi_trigger[f] ){
          std::random_shuffle( patTerms.begin(), patTerms.end() ); //shuffle randomly
        }else{
          d_made_multi_trigger[f] = true;
        }
        //will possibly want to get an old trigger
<<<<<<< HEAD
        tr = Trigger::mkTrigger( d_quantEngine, f, patTerms, matchOption, false, Trigger::TR_GET_OLD );
=======
        tr = Trigger::mkTrigger( d_quantEngine, f, patTerms, false, Trigger::TR_GET_OLD, d_num_trigger_vars[f] );
>>>>>>> a58abbe7
      }
      if( tr ){
        addTrigger( tr, f );
        //if we are generating additional triggers...
        if( !tr->isMultiTrigger() ){
          unsigned index = 0;
          if( index<patTerms.size() ){
            //Notice() << "check add additional" << std::endl;
            //check if similar patterns exist, and if so, add them additionally
            int nqfs_curr = 0;
            if( options::relevantTriggers() ){
              nqfs_curr = d_quantEngine->getQuantifierRelevance()->getNumQuantifiersForSymbol( patTerms[0].getOperator() );
            }
            index++;
            bool success = true;
            while( success && index<patTerms.size() && d_is_single_trigger[ patTerms[index] ] ){
              success = false;
              if( !options::relevantTriggers() ||
                  d_quantEngine->getQuantifierRelevance()->getNumQuantifiersForSymbol( patTerms[index].getOperator() )<=nqfs_curr ){
                d_single_trigger_gen[ patTerms[index] ] = true;
<<<<<<< HEAD
                Trigger* tr2 = Trigger::mkTrigger( d_quantEngine, f, patTerms[index], matchOption, false, Trigger::TR_RETURN_NULL );
                if( tr2 ){
                  //Notice() << "Add additional trigger " << patTerms[index] << std::endl;
                  tr2->resetInstantiationRound();
                  tr2->reset( Node::null() );
                  d_auto_gen_trigger[0][f][tr2] = true;
                }
=======
                Trigger* tr2 = Trigger::mkTrigger( d_quantEngine, f, patTerms[index], false, Trigger::TR_RETURN_NULL, d_num_trigger_vars[f] );
                addTrigger( tr2, f );
>>>>>>> a58abbe7
                success = true;
              }
              index++;
            }
            //Notice() << "done check add additional" << std::endl;
          }
        }
      }
    }
  }
}

<<<<<<< HEAD
void InstStrategyAutoGenTriggers::addPatternToPool( Node q, Node pat, unsigned num_fv ) {
  if( num_fv==q[0].getNumChildren() && ( options::pureThTriggers() || !Trigger::isPureTheoryTrigger( pat ) ) ){
=======
void InstStrategyAutoGenTriggers::addPatternToPool( Node q, Node pat, unsigned num_fv, Node mpat ) {
  d_pat_to_mpat[pat] = mpat;
  unsigned num_vars = options::partialTriggers() ? d_num_trigger_vars[q] : q[0].getNumChildren();
  if( num_fv==num_vars && ( options::pureThTriggers() || !Trigger::isPureTheoryTrigger( pat ) ) ){
>>>>>>> a58abbe7
    d_patTerms[0][q].push_back( pat );
    d_is_single_trigger[ pat ] = true;
  }else{
    d_patTerms[1][q].push_back( pat );
    d_is_single_trigger[ pat ] = false;
  }
}

<<<<<<< HEAD
=======

void InstStrategyAutoGenTriggers::addTrigger( inst::Trigger * tr, Node q ) {
  if( tr ){
    if( d_num_trigger_vars[q]<q[0].getNumChildren() ){
      //partial trigger : generate implication to mark user pattern
      Node ipl = NodeManager::currentNM()->mkNode( INST_PATTERN_LIST, d_quantEngine->getTermDatabase()->getVariableNode( tr->getInstPattern(), q ) );
      Node qq = NodeManager::currentNM()->mkNode( FORALL, d_vc_partition[1][q], NodeManager::currentNM()->mkNode( FORALL, d_vc_partition[0][q], q[1] ), ipl );
      Trace("auto-gen-trigger-partial") << "Make partially specified user pattern: " << std::endl;
      Trace("auto-gen-trigger-partial") << "  " << qq << std::endl;
      Node lem = NodeManager::currentNM()->mkNode( OR, q.negate(), qq );
      d_quantEngine->addLemma( lem );
    }else{
      unsigned tindex;
      if( tr->isMultiTrigger() ){
        //disable all other multi triggers
        for( std::map< Trigger*, bool >::iterator it = d_auto_gen_trigger[1][q].begin(); it != d_auto_gen_trigger[1][q].end(); ++it ){
          d_auto_gen_trigger[1][q][ it->first ] = false;
        }
        tindex = 1;
      }else{
        tindex = 0;
      }
      //making it during an instantiation round, so must reset
      if( d_auto_gen_trigger[tindex][q].find( tr )==d_auto_gen_trigger[tindex][q].end() ){
        tr->resetInstantiationRound();
        tr->reset( Node::null() );
      }
      d_auto_gen_trigger[tindex][q][tr] = true;
    }
  }
}

>>>>>>> a58abbe7
bool InstStrategyAutoGenTriggers::hasUserPatterns( Node q ) {
  if( q.getNumChildren()==3 ){
    std::map< Node, bool >::iterator it = d_hasUserPatterns.find( q );
    if( it==d_hasUserPatterns.end() ){
      bool hasPat = false;
      for( unsigned i=0; i<q[2].getNumChildren(); i++ ){
        if( q[2][i].getKind()==INST_PATTERN ){
          hasPat = true;
          break;
        }
      }
      d_hasUserPatterns[q] = hasPat;
      return hasPat;
    }else{
      return it->second;
    }
  }else{
    return false;
  }
}

void InstStrategyAutoGenTriggers::addUserNoPattern( Node q, Node pat ) {
  Assert( pat.getKind()==INST_NO_PATTERN && pat.getNumChildren()==1 );
  if( std::find( d_user_no_gen[q].begin(), d_user_no_gen[q].end(), pat[0] )==d_user_no_gen[q].end() ){
    Trace("user-pat") << "Add user no-pattern: " << pat[0] << " for " << q << std::endl;
    d_user_no_gen[q].push_back( pat[0] );
  }
}

/*  TODO?
bool InstStrategyLocalTheoryExt::isLocalTheoryExt( Node f ) {
  std::map< Node, bool >::iterator itq = d_quant.find( f );
  if( itq==d_quant.end() ){
    //generate triggers
    Node bd = d_quantEngine->getTermDatabase()->getInstConstantBody( f );
    std::vector< Node > vars;
    std::vector< Node > patTerms;
    bool ret = Trigger::isLocalTheoryExt( bd, vars, patTerms );
    if( ret ){
      d_quant[f] = ret;
      //add all variables to trigger that don't already occur
      for( unsigned i=0; i<f[0].getNumChildren(); i++ ){
        Node x = d_quantEngine->getTermDatabase()->getInstantiationConstant( f, i );
        if( std::find( vars.begin(), vars.end(), x )==vars.end() ){
          patTerms.push_back( x );
        }
      }
      Trace("local-t-ext") << "Local theory extensions trigger for " << f << " : " << std::endl;
      for( unsigned i=0; i<patTerms.size(); i++ ){
        Trace("local-t-ext") << "  " << patTerms[i] << std::endl;
      }
      Trace("local-t-ext") << std::endl;
<<<<<<< HEAD
      int matchOption = 0;
      Trigger * tr = Trigger::mkTrigger( d_quantEngine, f, patTerms, matchOption, true, Trigger::TR_GET_OLD );
=======
      Trigger * tr = Trigger::mkTrigger( d_quantEngine, f, patTerms, true, Trigger::TR_GET_OLD );
>>>>>>> a58abbe7
      d_lte_trigger[f] = tr;
    }else{
      Trace("local-t-ext") << "No local theory extensions trigger for " << f << "." << std::endl;
      Trace("local-t-ext-warn") << "WARNING: not local theory extensions : " << f << std::endl;
    }
    d_quant[f] = ret;
    return ret;
  }else{
    return itq->second;
  }
}
*/
FullSaturation::FullSaturation( QuantifiersEngine* qe ) : QuantifiersModule( qe ){

}

bool FullSaturation::needsCheck( Theory::Effort e ){
  if( options::fullSaturateInst() ){
    if( d_quantEngine->getInstWhenNeedsCheck( e ) ){
      return true;
    }
  }
  if( options::fullSaturateQuant() ){
    if( e>=Theory::EFFORT_LAST_CALL ){
      return true;
    }
  }
  return false;
}

void FullSaturation::reset_round( Theory::Effort e ) {

}

void FullSaturation::check( Theory::Effort e, unsigned quant_e ) {
  bool doCheck = false;
  bool fullEffort = false;
  if( options::fullSaturateInst() ){
    //we only add when interleaved with other strategies
    doCheck = quant_e==QuantifiersEngine::QEFFORT_STANDARD && d_quantEngine->hasAddedLemma();
  }
  if( options::fullSaturateQuant() && !doCheck ){
    doCheck = quant_e==QuantifiersEngine::QEFFORT_LAST_CALL;
    fullEffort = !d_quantEngine->hasAddedLemma();
  }
  if( doCheck ){
    double clSet = 0;
    if( Trace.isOn("fs-engine") ){
      clSet = double(clock())/double(CLOCKS_PER_SEC);
      Trace("fs-engine") << "---Full Saturation Round, effort = " << e << "---" << std::endl;
    }
    int addedLemmas = 0;
    for( unsigned i=0; i<d_quantEngine->getModel()->getNumAssertedQuantifiers(); i++ ){
      Node q = d_quantEngine->getModel()->getAssertedQuantifier( i, true );
      if( d_quantEngine->hasOwnership( q, this ) && d_quantEngine->getModel()->isQuantifierActive( q ) ){
        if( process( q, fullEffort ) ){
          //added lemma
          addedLemmas++;
          if( d_quantEngine->inConflict() ){
            break;
          }
        }
      }
    }
    if( Trace.isOn("fs-engine") ){
      Trace("fs-engine") << "Added lemmas = " << addedLemmas  << std::endl;
      double clSet2 = double(clock())/double(CLOCKS_PER_SEC);
      Trace("fs-engine") << "Finished instantiation engine, time = " << (clSet2-clSet) << std::endl;
    }
  }
}

bool FullSaturation::process( Node f, bool fullEffort ){
  //first, try from relevant domain
  RelevantDomain * rd = d_quantEngine->getRelevantDomain();
  unsigned rstart = options::fullSaturateQuantRd() ? 0 : 1;
  unsigned rend = fullEffort ? 1 : rstart;
  for( unsigned r=rstart; r<=rend; r++ ){
    if( rd || r>0 ){
      if( r==0 ){
        Trace("inst-alg") << "-> Relevant domain instantiate " << f << "..." << std::endl;
      }else{
        Trace("inst-alg") << "-> Ground term instantiate " << f << "..." << std::endl;
      }
      rd->compute();
      unsigned final_max_i = 0;
      std::vector< unsigned > maxs;
      std::vector< bool > max_zero;
      bool has_zero = false;
      for(unsigned i=0; i<f[0].getNumChildren(); i++ ){
        unsigned ts;
        if( r==0 ){
          ts = rd->getRDomain( f, i )->d_terms.size();
        }else{
          ts = d_quantEngine->getTermDatabase()->getNumTypeGroundTerms( f[0][i].getType() );
        }
        max_zero.push_back( fullEffort && ts==0 );
        ts = ( fullEffort && ts==0 ) ? 1 : ts;
        Trace("inst-alg-rd") << "Variable " << i << " has " << ts << " in relevant domain." << std::endl;
        if( ts==0 ){
          has_zero = true;
          break;
        }else{
          maxs.push_back( ts );
          if( ts>final_max_i ){
            final_max_i = ts;
          }
        }
      }
      if( !has_zero ){
        std::vector< TypeNode > ftypes;
        for( unsigned i=0; i<f[0].getNumChildren(); i++ ){
          ftypes.push_back( f[0][i].getType() );
        }
      
        Trace("inst-alg-rd") << "Will do " << final_max_i << " stages of instantiation." << std::endl;
        unsigned max_i = 0;
        bool success;
        while( max_i<=final_max_i ){
          Trace("inst-alg-rd") << "Try stage " << max_i << "..." << std::endl;
          std::vector< unsigned > childIndex;
          int index = 0;
          do {
            while( index>=0 && index<(int)f[0].getNumChildren() ){
              if( index==(int)childIndex.size() ){
                childIndex.push_back( -1 );
              }else{
                Assert( index==(int)(childIndex.size())-1 );
                unsigned nv = childIndex[index]+1;
                if( options::cbqi() && r==1 && !max_zero[index] ){
                  //skip inst constant nodes
                  while( nv<maxs[index] && nv<=max_i &&
                          quantifiers::TermDb::hasInstConstAttr( d_quantEngine->getTermDatabase()->getTypeGroundTerm( ftypes[index], nv ) ) ){
                    nv++;
                  }
                }
                if( nv<maxs[index] && nv<=max_i ){
                  childIndex[index] = nv;
                  index++;
                }else{
                  childIndex.pop_back();
                  index--;
                }
              }
            }
            success = index>=0;
            if( success ){
              Trace("inst-alg-rd") << "Try instantiation { ";
              for( unsigned j=0; j<childIndex.size(); j++ ){
                Trace("inst-alg-rd") << childIndex[j] << " ";
              }
              Trace("inst-alg-rd") << "}" << std::endl;
              //try instantiation
              std::vector< Node > terms;
              for( unsigned i=0; i<f[0].getNumChildren(); i++ ){
                if( max_zero[i] ){
                  //no terms available, will report incomplete instantiation
                  terms.push_back( Node::null() );
                  Trace("inst-alg-rd") << "  null" << std::endl;
                }else if( r==0 ){
                  terms.push_back( rd->getRDomain( f, i )->d_terms[childIndex[i]] );
                  Trace("inst-alg-rd") << "  " << rd->getRDomain( f, i )->d_terms[childIndex[i]] << std::endl;
                }else{
                  terms.push_back( d_quantEngine->getTermDatabase()->getTypeGroundTerm( ftypes[i], childIndex[i] ) );
                  Trace("inst-alg-rd") << "  " << d_quantEngine->getTermDatabase()->getTypeGroundTerm( ftypes[i], childIndex[i] ) << std::endl;
                }
              }
              if( d_quantEngine->addInstantiation( f, terms ) ){
                Trace("inst-alg-rd") << "Success!" << std::endl;
                ++(d_quantEngine->d_statistics.d_instantiations_guess);
                return true;
              }else{
                index--;
              }
            }
          }while( success );
          max_i++;
        }
      }
    }
  }
  //term enumerator?
  return false;
}

void FullSaturation::registerQuantifier( Node q ) {

}<|MERGE_RESOLUTION|>--- conflicted
+++ resolved
@@ -85,11 +85,7 @@
       Trace("inst-alg") << "-> User-provided instantiate " << f << "..." << std::endl;
       if( d_quantEngine->getInstUserPatMode()==USER_PAT_MODE_RESORT  ){
         for( unsigned i=0; i<d_user_gen_wait[f].size(); i++ ){
-<<<<<<< HEAD
-          Trigger * t = Trigger::mkTrigger( d_quantEngine, f, d_user_gen_wait[f][i], matchOption, true, Trigger::TR_RETURN_NULL );
-=======
           Trigger * t = Trigger::mkTrigger( d_quantEngine, f, d_user_gen_wait[f][i], true, Trigger::TR_RETURN_NULL );
->>>>>>> a58abbe7
           if( t ){
             d_user_gen[f].push_back( t );
           }
@@ -141,11 +137,7 @@
     if( d_quantEngine->getInstUserPatMode()==USER_PAT_MODE_RESORT ){
       d_user_gen_wait[q].push_back( nodes );
     }else{
-<<<<<<< HEAD
-      Trigger * t = Trigger::mkTrigger( d_quantEngine, q, nodes, matchOption, true, Trigger::TR_MAKE_NEW );
-=======
       Trigger * t = Trigger::mkTrigger( d_quantEngine, q, nodes, true, Trigger::TR_MAKE_NEW );
->>>>>>> a58abbe7
       if( t ){
         d_user_gen[q].push_back( t );
       }else{
@@ -286,13 +278,8 @@
         Trace("auto-gen-trigger-debug") << "Collected pat terms for " << bd << ", no-patterns : " << d_user_no_gen[f].size() << std::endl;
         for( unsigned i=0; i<patTermsF.size(); i++ ){
           Assert( tinfo.find( patTermsF[i] )!=tinfo.end() );
-<<<<<<< HEAD
-          Trace("auto-gen-trigger-debug") << "   " << patTermsF[i];
-          Trace("auto-gen-trigger-debug") << " info[" << tinfo[patTermsF[i]].d_reqPol << ", " << tinfo[patTermsF[i]].d_reqPolEq << ", " << tinfo[patTermsF[i]].d_fv.size() << "]" << std::endl;
-=======
           Trace("auto-gen-trigger-debug") << "   " << patTermsF[i] << std::endl;
           Trace("auto-gen-trigger-debug2") << "     info = [" << tinfo[patTermsF[i]].d_reqPol << ", " << tinfo[patTermsF[i]].d_reqPolEq << ", " << tinfo[patTermsF[i]].d_fv.size() << "]" << std::endl;
->>>>>>> a58abbe7
         }
         Trace("auto-gen-trigger-debug") << std::endl;
       }
@@ -316,8 +303,6 @@
         rmPatTermsF[patTermsF[i]] = true;
       }else{
         last_weight = curr_w;
-<<<<<<< HEAD
-=======
       }
     }
     d_num_trigger_vars[f] = vcMap.size();
@@ -335,17 +320,13 @@
         }
       }else{
         return;
->>>>>>> a58abbe7
       }
     }
     for( unsigned i=0; i<patTermsF.size(); i++ ){
       Node pat = patTermsF[i];
       if( rmPatTermsF.find( pat )==rmPatTermsF.end() ){
         Trace("auto-gen-trigger-debug") << "...processing pattern " << pat << std::endl;
-<<<<<<< HEAD
-=======
         Node mpat = pat;
->>>>>>> a58abbe7
         //process the pattern: if it has a required polarity, consider it
         Assert( tinfo.find( pat )!=tinfo.end() );
         int rpol = tinfo[pat].d_reqPol;
@@ -353,25 +334,12 @@
         unsigned num_fv = tinfo[pat].d_fv.size();
         Trace("auto-gen-trigger-debug") << "...required polarity for " << pat << " is " << rpol << ", eq=" << rpoleq << std::endl;
         if( rpol!=0 ){
-<<<<<<< HEAD
-=======
           Assert( rpol==1 || rpol==-1 );
->>>>>>> a58abbe7
           if( Trigger::isRelationalTrigger( pat ) ){
             pat = rpol==-1 ? pat.negate() : pat;
           }else{
             Assert( Trigger::isAtomicTrigger( pat ) );
             if( pat.getType().isBoolean() && rpoleq.isNull() ){
-<<<<<<< HEAD
-              pat = NodeManager::currentNM()->mkNode( IFF, pat, NodeManager::currentNM()->mkConst( rpol==-1 ) ).negate();
-            }else{
-              Assert( !rpoleq.isNull() );
-              if( rpol==-1 ){
-                //all equivalence classes except rpoleq
-                pat = NodeManager::currentNM()->mkNode( EQUAL, pat, rpoleq ).negate();
-              }else if( rpol==1 ){
-                //all equivalence classes that are not disequal to rpoleq TODO
-=======
               if( options::literalMatchMode()==LITERAL_MATCH_USE ){
                 pat = NodeManager::currentNM()->mkNode( IFF, pat, NodeManager::currentNM()->mkConst( rpol==-1 ) ).negate();
               }else if( options::literalMatchMode()!=LITERAL_MATCH_NONE ){
@@ -390,7 +358,6 @@
                   pat = NodeManager::currentNM()->mkNode( EQUAL, pat, rpoleq );
                 }
                 //all equivalence classes that are not disequal to rpoleq TODO?
->>>>>>> a58abbe7
               }
             }
           }
@@ -398,17 +365,10 @@
         }else{
           if( Trigger::isRelationalTrigger( pat ) ){
             //consider both polarities
-<<<<<<< HEAD
-            addPatternToPool( f, pat.negate(), num_fv );
-          }
-        }
-        addPatternToPool( f, pat, num_fv );
-=======
             addPatternToPool( f, pat.negate(), num_fv, mpat );
           }
         }
         addPatternToPool( f, pat, num_fv, mpat );
->>>>>>> a58abbe7
       }
     }
     //tinfo not used below this point
@@ -449,23 +409,14 @@
         std::sort( patTerms.begin(), patTerms.end(), sqfs );
         Debug("relevant-trigger") << "Terms based on relevance: " << std::endl;
         for( unsigned i=0; i<patTerms.size(); i++ ){
-<<<<<<< HEAD
-          Debug("relevant-trigger") << "   " << patTerms[i] << " (";
-          Debug("relevant-trigger") << d_quantEngine->getQuantifierRelevance()->getNumQuantifiersForSymbol( patTerms[i].getOperator() ) << ")" << std::endl;
-=======
           Debug("relevant-trigger") << "   " << patTerms[i] << " from " << d_pat_to_mpat[patTerms[i]] << " (";
           Debug("relevant-trigger") << d_quantEngine->getQuantifierRelevance()->getNumQuantifiersForSymbol( d_pat_to_mpat[patTerms[i]].getOperator() ) << ")" << std::endl;
->>>>>>> a58abbe7
         }
       }
       //now, generate the trigger...
       Trigger* tr = NULL;
       if( d_is_single_trigger[ patTerms[0] ] ){
-<<<<<<< HEAD
-        tr = Trigger::mkTrigger( d_quantEngine, f, patTerms[0], matchOption, false, Trigger::TR_RETURN_NULL );
-=======
         tr = Trigger::mkTrigger( d_quantEngine, f, patTerms[0], false, Trigger::TR_RETURN_NULL, d_num_trigger_vars[f] );
->>>>>>> a58abbe7
         d_single_trigger_gen[ patTerms[0] ] = true;
       }else{
         //only generate multi trigger if option set, or if no single triggers exist
@@ -483,11 +434,7 @@
           d_made_multi_trigger[f] = true;
         }
         //will possibly want to get an old trigger
-<<<<<<< HEAD
-        tr = Trigger::mkTrigger( d_quantEngine, f, patTerms, matchOption, false, Trigger::TR_GET_OLD );
-=======
         tr = Trigger::mkTrigger( d_quantEngine, f, patTerms, false, Trigger::TR_GET_OLD, d_num_trigger_vars[f] );
->>>>>>> a58abbe7
       }
       if( tr ){
         addTrigger( tr, f );
@@ -508,18 +455,8 @@
               if( !options::relevantTriggers() ||
                   d_quantEngine->getQuantifierRelevance()->getNumQuantifiersForSymbol( patTerms[index].getOperator() )<=nqfs_curr ){
                 d_single_trigger_gen[ patTerms[index] ] = true;
-<<<<<<< HEAD
-                Trigger* tr2 = Trigger::mkTrigger( d_quantEngine, f, patTerms[index], matchOption, false, Trigger::TR_RETURN_NULL );
-                if( tr2 ){
-                  //Notice() << "Add additional trigger " << patTerms[index] << std::endl;
-                  tr2->resetInstantiationRound();
-                  tr2->reset( Node::null() );
-                  d_auto_gen_trigger[0][f][tr2] = true;
-                }
-=======
                 Trigger* tr2 = Trigger::mkTrigger( d_quantEngine, f, patTerms[index], false, Trigger::TR_RETURN_NULL, d_num_trigger_vars[f] );
                 addTrigger( tr2, f );
->>>>>>> a58abbe7
                 success = true;
               }
               index++;
@@ -532,15 +469,10 @@
   }
 }
 
-<<<<<<< HEAD
-void InstStrategyAutoGenTriggers::addPatternToPool( Node q, Node pat, unsigned num_fv ) {
-  if( num_fv==q[0].getNumChildren() && ( options::pureThTriggers() || !Trigger::isPureTheoryTrigger( pat ) ) ){
-=======
 void InstStrategyAutoGenTriggers::addPatternToPool( Node q, Node pat, unsigned num_fv, Node mpat ) {
   d_pat_to_mpat[pat] = mpat;
   unsigned num_vars = options::partialTriggers() ? d_num_trigger_vars[q] : q[0].getNumChildren();
   if( num_fv==num_vars && ( options::pureThTriggers() || !Trigger::isPureTheoryTrigger( pat ) ) ){
->>>>>>> a58abbe7
     d_patTerms[0][q].push_back( pat );
     d_is_single_trigger[ pat ] = true;
   }else{
@@ -549,8 +481,6 @@
   }
 }
 
-<<<<<<< HEAD
-=======
 
 void InstStrategyAutoGenTriggers::addTrigger( inst::Trigger * tr, Node q ) {
   if( tr ){
@@ -583,7 +513,6 @@
   }
 }
 
->>>>>>> a58abbe7
 bool InstStrategyAutoGenTriggers::hasUserPatterns( Node q ) {
   if( q.getNumChildren()==3 ){
     std::map< Node, bool >::iterator it = d_hasUserPatterns.find( q );
@@ -636,12 +565,7 @@
         Trace("local-t-ext") << "  " << patTerms[i] << std::endl;
       }
       Trace("local-t-ext") << std::endl;
-<<<<<<< HEAD
-      int matchOption = 0;
-      Trigger * tr = Trigger::mkTrigger( d_quantEngine, f, patTerms, matchOption, true, Trigger::TR_GET_OLD );
-=======
       Trigger * tr = Trigger::mkTrigger( d_quantEngine, f, patTerms, true, Trigger::TR_GET_OLD );
->>>>>>> a58abbe7
       d_lte_trigger[f] = tr;
     }else{
       Trace("local-t-ext") << "No local theory extensions trigger for " << f << "." << std::endl;
