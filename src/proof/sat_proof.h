/*********************                                                        */
/*! \file sat_proof.h
 ** \verbatim
 ** Top contributors (to current version):
 **   Liana Hadarean, Morgan Deters, Tim King
 ** This file is part of the CVC4 project.
 ** Copyright (c) 2009-2016 by the authors listed in the file AUTHORS
 ** in the top-level source directory) and their institutional affiliations.
 ** All rights reserved.  See the file COPYING in the top-level source
 ** directory for licensing information.\endverbatim
 **
 ** \brief Resolution proof
 **
 ** Resolution proof
 **/

#include "cvc4_private.h"

#ifndef __CVC4__SAT__PROOF_H
#define __CVC4__SAT__PROOF_H

#include <stdint.h>

#include <ext/hash_map>
#include <ext/hash_set>
#include <iosfwd>
#include <set>
#include <sstream>
#include <vector>

#include "expr/expr.h"
#include "proof/clause_id.h"
#include "proof/proof_manager.h"
#include "util/proof.h"
#include "util/statistics_registry.h"

<<<<<<< HEAD
namespace CVC4 {

=======
// Forward declarations.
namespace CVC4 {
>>>>>>> a58abbe7
class CnfProof;
template <class Solver>
class ProofProxy;
} /* namespace CVC4 */

namespace CVC4 {
/**
 * Helper debugging functions
 */
template <class Solver>
void printDebug(typename Solver::TLit l);
template <class Solver>
void printDebug(typename Solver::TClause& c);

enum ClauseKind {
  INPUT,
  THEORY_LEMMA,  // we need to distinguish because we must reprove deleted
                 // theory lemmas
  LEARNT
}; /* enum ClauseKind */

template <class Solver>
struct ResStep {
  typename Solver::TLit lit;
  ClauseId id;
  bool sign;
  ResStep(typename Solver::TLit l, ClauseId i, bool s)
      : lit(l), id(i), sign(s) {}
}; /* struct ResStep */

template <class Solver>
class ResChain {
 public:
  typedef std::vector<ResStep<Solver> > ResSteps;
  typedef std::set<typename Solver::TLit> LitSet;

  ResChain(ClauseId start);
  ~ResChain();

  void addStep(typename Solver::TLit, ClauseId, bool);
  bool redundantRemoved() {
    return (d_redundantLits == NULL || d_redundantLits->empty());
  }
  void addRedundantLit(typename Solver::TLit lit);

  // accessor methods
  ClauseId getStart() const { return d_start; }
  const ResSteps& getSteps() const { return d_steps; }
  LitSet* getRedundant() const { return d_redundantLits; }

 private:
  ClauseId d_start;
  ResSteps d_steps;
  LitSet* d_redundantLits;
}; /* class ResChain */

template <class Solver>
class TSatProof {
<<<<<<< HEAD
protected:
  typedef std::set < typename Solver::TLit> LitSet;
  typedef std::set < typename Solver::TVar> VarSet;
  typedef std::hash_map < ClauseId, typename Solver::TCRef > IdCRefMap;
  typedef std::hash_map < typename Solver::TCRef, ClauseId > ClauseIdMap;
  typedef std::hash_map < ClauseId, typename Solver::TLit>   IdUnitMap;
  typedef std::hash_map < int, ClauseId>            UnitIdMap;
  typedef std::hash_map < ClauseId, ResChain<Solver>* >      IdResMap;
  typedef std::hash_map < ClauseId, uint64_t >      IdProofRuleMap;
  typedef std::vector   < ResChain<Solver>* >       ResStack;
  //typedef std::hash_map <ClauseId, prop::SatClause* >     IdToSatClause;
  typedef std::set < ClauseId > IdSet;
  typedef std::vector < typename Solver::TLit > LitVector;
  typedef __gnu_cxx::hash_map<ClauseId, typename Solver::TClause& > IdToMinisatClause;
  typedef __gnu_cxx::hash_map<ClauseId, LitVector* > IdToConflicts;

  typename Solver::Solver*    d_solver;
  CnfProof* d_cnfProof;

  // clauses
  IdCRefMap           d_idClause;
  ClauseIdMap         d_clauseId;
  IdUnitMap           d_idUnit;
  UnitIdMap           d_unitId;
  IdHashSet           d_deleted;
  IdToSatClause       d_deletedTheoryLemmas;

protected:
  IdHashSet           d_inputClauses;
  IdHashSet           d_lemmaClauses;
  VarSet              d_assumptions; // assumption literals for bv solver
  IdHashSet           d_assumptionConflicts; // assumption conflicts not actually added to SAT solver
  IdToConflicts       d_assumptionConflictsDebug;

  // resolutions
  IdResMap            d_resChains;
  ResStack            d_resStack;
  bool                d_checkRes;

  const ClauseId      d_emptyClauseId;
  const ClauseId      d_nullId;
  // proxy class to break circular dependencies
  ProofProxy<Solver>*         d_proxy;

  // temporary map for updating CRefs
  ClauseIdMap         d_temp_clauseId;
  IdCRefMap           d_temp_idClause;

  // unit conflict
  ClauseId d_unitConflictId;
  bool d_storedUnitConflict;

  ClauseId d_trueLit;
  ClauseId d_falseLit;

  std::string d_name;
public:
=======
 protected:
  typedef ResChain<Solver> ResolutionChain;

  typedef std::set<typename Solver::TLit> LitSet;
  typedef std::set<typename Solver::TVar> VarSet;
  typedef std::hash_map<ClauseId, typename Solver::TCRef> IdCRefMap;
  typedef std::hash_map<typename Solver::TCRef, ClauseId> ClauseIdMap;
  typedef std::hash_map<ClauseId, typename Solver::TLit> IdUnitMap;
  typedef std::hash_map<int, ClauseId> UnitIdMap;
  typedef std::hash_map<ClauseId, ResolutionChain*> IdResMap;
  typedef std::hash_map<ClauseId, uint64_t> IdProofRuleMap;
  typedef std::vector<ResolutionChain*> ResStack;
  typedef std::set<ClauseId> IdSet;
  typedef std::vector<typename Solver::TLit> LitVector;
  typedef __gnu_cxx::hash_map<ClauseId, typename Solver::TClause&>
      IdToMinisatClause;
  typedef __gnu_cxx::hash_map<ClauseId, LitVector*> IdToConflicts;

 public:
>>>>>>> a58abbe7
  TSatProof(Solver* solver, const std::string& name, bool checkRes = false);
  virtual ~TSatProof();
  void setCnfProof(CnfProof* cnf_proof);

  void startResChain(typename Solver::TLit start);
  void startResChain(typename Solver::TCRef start);
  void addResolutionStep(typename Solver::TLit lit,
                         typename Solver::TCRef clause, bool sign);
  /**
   * Pops the current resolution of the stack and stores it
   * in the resolution map. Also registers the 'clause' parameter
   * @param clause the clause the resolution is proving
   */
  // void endResChain(typename Solver::TCRef clause);
  void endResChain(typename Solver::TLit lit);
  void endResChain(ClauseId id);

  /**
   * Pops the current resolution of the stack *without* storing it.
   */
  void cancelResChain();

  /**
   * Stores in the current derivation the redundant literals that were
   * eliminated from the conflict clause during conflict clause minimization.
   * @param lit the eliminated literal
   */
  void storeLitRedundant(typename Solver::TLit lit);

  /// update the CRef Id maps when Minisat does memory reallocation x
  void updateCRef(typename Solver::TCRef old_ref,
                  typename Solver::TCRef new_ref);
  void finishUpdateCRef();

  /**
   * Constructs the empty clause resolution from the final conflict
   *
   * @param conflict
   */
  void finalizeProof(typename Solver::TCRef conflict);

  /// clause registration methods

  ClauseId registerClause(const typename Solver::TCRef clause, ClauseKind kind);
  ClauseId registerUnitClause(const typename Solver::TLit lit, ClauseKind kind);
  void registerTrueLit(const typename Solver::TLit lit);
  void registerFalseLit(const typename Solver::TLit lit);

  ClauseId getTrueUnit() const;
  ClauseId getFalseUnit() const;

<<<<<<< HEAD

  void registerAssumption(const typename Solver::TVar var);
  ClauseId registerAssumptionConflict(const typename Solver::TLitVec& confl);

  ClauseId storeUnitConflict(typename Solver::TLit lit,
                             ClauseKind kind);
=======
  void registerAssumption(const typename Solver::TVar var);
  ClauseId registerAssumptionConflict(const typename Solver::TLitVec& confl);

  ClauseId storeUnitConflict(typename Solver::TLit lit, ClauseKind kind);
>>>>>>> a58abbe7

  /**
   * Marks the deleted clauses as deleted. Note we may still use them in the
   * final
   * resolution.
   * @param clause
   */
  void markDeleted(typename Solver::TCRef clause);
  bool isDeleted(ClauseId id) { return d_deleted.find(id) != d_deleted.end(); }
  /**
   * Constructs the resolution of ~q and resolves it with the current
   * resolution thus eliminating q from the current clause
   * @param q the literal to be resolved out
   */
  void resolveOutUnit(typename Solver::TLit q);
  /**
   * Constructs the resolution of the literal lit. Called when a clause
   * containing lit becomes satisfied and is removed.
   * @param lit
   */
  void storeUnitResolution(typename Solver::TLit lit);

  ProofProxy<Solver>* getProxy() { return d_proxy; }
  /**
   * Constructs the SAT proof for the given clause,
   * by collecting the needed clauses in the d_seen
   * data-structures, also notifying the proofmanager.
   */
  void constructProof(ClauseId id);
  void constructProof() { constructProof(d_emptyClauseId); }
  void collectClauses(ClauseId id);
  prop::SatClause* buildClause(ClauseId id);

  virtual void printResolution(ClauseId id, std::ostream& out,
                               std::ostream& paren) = 0;
  virtual void printResolutions(std::ostream& out, std::ostream& paren) = 0;
  virtual void printResolutionEmptyClause(std::ostream& out,
                                          std::ostream& paren) = 0;
  virtual void printAssumptionsResolution(ClauseId id, std::ostream& out,
                                          std::ostream& paren) = 0;

  void collectClausesUsed(IdToSatClause& inputs, IdToSatClause& lemmas);

  void storeClauseGlue(ClauseId clause, int glue);

 protected:
  void print(ClauseId id) const;
  void printRes(ClauseId id) const;
  void printRes(const ResolutionChain& res) const;

  bool isInputClause(ClauseId id) const;
  bool isLemmaClause(ClauseId id) const;
  bool isAssumptionConflict(ClauseId id) const;

  bool isUnit(ClauseId id) const;
  typename Solver::TLit getUnit(ClauseId id) const;

  bool isUnit(typename Solver::TLit lit) const;
  ClauseId getUnitId(typename Solver::TLit lit) const;



  bool hasResolutionChain(ClauseId id) const;

  /** Returns the resolution chain associated with id. Assert fails if
   * hasResolution(id) does not hold. */
  const ResolutionChain& getResolutionChain(ClauseId id) const;

  /** Returns a mutable pointer to the resolution chain associated with id.
   * Assert fails if hasResolution(id) does not hold. */
  ResolutionChain* getMutableResolutionChain(ClauseId id);

  void createLitSet(ClauseId id, LitSet& set);

  /**
   * Registers a ClauseId with a resolution chain res.
   * Takes ownership of the memory associated with res.
   */
  void registerResolution(ClauseId id, ResolutionChain* res);


  bool hasClauseIdForCRef(typename Solver::TCRef clause) const;
  ClauseId getClauseIdForCRef(typename Solver::TCRef clause) const;

  bool hasClauseIdForLiteral(typename Solver::TLit lit) const;
  ClauseId getClauseIdForLiteral(typename Solver::TLit lit) const;

  bool hasClauseRef(ClauseId id) const;
  typename Solver::TCRef getClauseRef(ClauseId id) const;


  const typename Solver::TClause& getClause(typename Solver::TCRef ref) const;
  typename Solver::TClause* getMutableClause(typename Solver::TCRef ref);

  void getLitVec(ClauseId id, LitVector& vec);
  virtual void toStream(std::ostream& out);

  bool checkResolution(ClauseId id);

  /**
   * Constructs a resolution tree that proves lit
   * and returns the ClauseId for the unit clause lit
   * @param lit the literal we are proving
   *
   * @return
   */
  ClauseId resolveUnit(typename Solver::TLit lit);

  /**
   * Does a depth first search on removed literals and adds the literals
   * to be removed in the proper order to the stack.
   *
   * @param lit the literal we are recursing on
   * @param removedSet the previously computed set of redundant literals
   * @param removeStack the stack of literals in reverse order of resolution
   */
  void removedDfs(typename Solver::TLit lit, LitSet* removedSet,
                  LitVector& removeStack, LitSet& inClause, LitSet& seen);
  void removeRedundantFromRes(ResChain<Solver>* res, ClauseId id);

  std::string varName(typename Solver::TLit lit);
  std::string clauseName(ClauseId id);

  void addToProofManager(ClauseId id, ClauseKind kind);
  void addToCnfProof(ClauseId id);

<<<<<<< HEAD
  void collectClausesUsed(IdToSatClause& inputs,
                          IdToSatClause& lemmas);
=======
  // Internal data.
  typename Solver::Solver* d_solver;
  CnfProof* d_cnfProof;

  // clauses
  IdCRefMap d_idClause;
  ClauseIdMap d_clauseId;
  IdUnitMap d_idUnit;
  UnitIdMap d_unitId;
  IdHashSet d_deleted;
  IdToSatClause d_deletedTheoryLemmas;

  IdHashSet d_inputClauses;
  IdHashSet d_lemmaClauses;
  VarSet d_assumptions;             // assumption literals for bv solver
  IdHashSet d_assumptionConflicts;  // assumption conflicts not actually added
                                    // to SAT solver
  IdToConflicts d_assumptionConflictsDebug;

  // Resolutions.
>>>>>>> a58abbe7

  /**
   * Map from ClauseId to resolution chain corresponding proving the
   * clause corresponding to the ClauseId. d_resolutionChains owns the
   * memory of the ResChain* it contains.
   */
  IdResMap d_resolutionChains;

   /*
   * Stack containting current ResChain* we are working on. d_resStack
   * owns the memory for the ResChain* it contains. Invariant: no
   * ResChain* pointer can be both in d_resStack and
   * d_resolutionChains. Memory ownership is transfered from
   * d_resStack to d_resolutionChains via registerResolution.
   */
  ResStack d_resStack;
  bool d_checkRes;

  const ClauseId d_emptyClauseId;
  const ClauseId d_nullId;
  // proxy class to break circular dependencies
  ProofProxy<Solver>* d_proxy;

  // temporary map for updating CRefs
  ClauseIdMap d_temp_clauseId;
  IdCRefMap d_temp_idClause;

  // unit conflict
  ClauseId d_unitConflictId;
  bool d_storedUnitConflict;

<<<<<<< HEAD


private:
=======
  ClauseId d_trueLit;
  ClauseId d_falseLit;

  std::string d_name;

  IdSet d_seenLearnt;
  IdToSatClause d_seenInputs;
  IdToSatClause d_seenLemmas;

 private:
>>>>>>> a58abbe7
  __gnu_cxx::hash_map<ClauseId, int> d_glueMap;
  struct Statistics {
    IntStat d_numLearnedClauses;
    IntStat d_numLearnedInProof;
    IntStat d_numLemmasInProof;
    AverageStat d_avgChainLength;
    HistogramStat<uint64_t> d_resChainLengths;
    HistogramStat<uint64_t> d_usedResChainLengths;
    HistogramStat<uint64_t> d_clauseGlue;
    HistogramStat<uint64_t> d_usedClauseGlue;
    Statistics(const std::string& name);
    ~Statistics();
  };

  Statistics d_statistics;
<<<<<<< HEAD
};/* class TSatProof */
=======
}; /* class TSatProof */
>>>>>>> a58abbe7

template <class S>
class ProofProxy {
 private:
  TSatProof<S>* d_proof;

 public:
  ProofProxy(TSatProof<S>* pf);
  void updateCRef(typename S::TCRef oldref, typename S::TCRef newref);
}; /* class ProofProxy */

template <class SatSolver>
class LFSCSatProof : public TSatProof<SatSolver> {
 private:
 public:
  LFSCSatProof(SatSolver* solver, const std::string& name,
               bool checkRes = false)
      : TSatProof<SatSolver>(solver, name, checkRes) {}
  virtual void printResolution(ClauseId id, std::ostream& out,
                               std::ostream& paren);
  virtual void printResolutions(std::ostream& out, std::ostream& paren);
  virtual void printResolutionEmptyClause(std::ostream& out,
                                          std::ostream& paren);
  virtual void printAssumptionsResolution(ClauseId id, std::ostream& out,
                                          std::ostream& paren);
}; /* class LFSCSatProof */

template <class Solver>
prop::SatLiteral toSatLiteral(typename Solver::TLit lit);

/**
 * Convert from minisat clause to SatClause
 *
 * @param minisat_cl
 * @param sat_cl
 */
template <class Solver>
void toSatClause(const typename Solver::TClause& minisat_cl,
                 prop::SatClause& sat_cl);

} /* CVC4 namespace */

#endif /* __CVC4__SAT__PROOF_H */<|MERGE_RESOLUTION|>--- conflicted
+++ resolved
@@ -34,13 +34,8 @@
 #include "util/proof.h"
 #include "util/statistics_registry.h"
 
-<<<<<<< HEAD
-namespace CVC4 {
-
-=======
 // Forward declarations.
 namespace CVC4 {
->>>>>>> a58abbe7
 class CnfProof;
 template <class Solver>
 class ProofProxy;
@@ -99,65 +94,6 @@
 
 template <class Solver>
 class TSatProof {
-<<<<<<< HEAD
-protected:
-  typedef std::set < typename Solver::TLit> LitSet;
-  typedef std::set < typename Solver::TVar> VarSet;
-  typedef std::hash_map < ClauseId, typename Solver::TCRef > IdCRefMap;
-  typedef std::hash_map < typename Solver::TCRef, ClauseId > ClauseIdMap;
-  typedef std::hash_map < ClauseId, typename Solver::TLit>   IdUnitMap;
-  typedef std::hash_map < int, ClauseId>            UnitIdMap;
-  typedef std::hash_map < ClauseId, ResChain<Solver>* >      IdResMap;
-  typedef std::hash_map < ClauseId, uint64_t >      IdProofRuleMap;
-  typedef std::vector   < ResChain<Solver>* >       ResStack;
-  //typedef std::hash_map <ClauseId, prop::SatClause* >     IdToSatClause;
-  typedef std::set < ClauseId > IdSet;
-  typedef std::vector < typename Solver::TLit > LitVector;
-  typedef __gnu_cxx::hash_map<ClauseId, typename Solver::TClause& > IdToMinisatClause;
-  typedef __gnu_cxx::hash_map<ClauseId, LitVector* > IdToConflicts;
-
-  typename Solver::Solver*    d_solver;
-  CnfProof* d_cnfProof;
-
-  // clauses
-  IdCRefMap           d_idClause;
-  ClauseIdMap         d_clauseId;
-  IdUnitMap           d_idUnit;
-  UnitIdMap           d_unitId;
-  IdHashSet           d_deleted;
-  IdToSatClause       d_deletedTheoryLemmas;
-
-protected:
-  IdHashSet           d_inputClauses;
-  IdHashSet           d_lemmaClauses;
-  VarSet              d_assumptions; // assumption literals for bv solver
-  IdHashSet           d_assumptionConflicts; // assumption conflicts not actually added to SAT solver
-  IdToConflicts       d_assumptionConflictsDebug;
-
-  // resolutions
-  IdResMap            d_resChains;
-  ResStack            d_resStack;
-  bool                d_checkRes;
-
-  const ClauseId      d_emptyClauseId;
-  const ClauseId      d_nullId;
-  // proxy class to break circular dependencies
-  ProofProxy<Solver>*         d_proxy;
-
-  // temporary map for updating CRefs
-  ClauseIdMap         d_temp_clauseId;
-  IdCRefMap           d_temp_idClause;
-
-  // unit conflict
-  ClauseId d_unitConflictId;
-  bool d_storedUnitConflict;
-
-  ClauseId d_trueLit;
-  ClauseId d_falseLit;
-
-  std::string d_name;
-public:
-=======
  protected:
   typedef ResChain<Solver> ResolutionChain;
 
@@ -177,7 +113,6 @@
   typedef __gnu_cxx::hash_map<ClauseId, LitVector*> IdToConflicts;
 
  public:
->>>>>>> a58abbe7
   TSatProof(Solver* solver, const std::string& name, bool checkRes = false);
   virtual ~TSatProof();
   void setCnfProof(CnfProof* cnf_proof);
@@ -229,19 +164,10 @@
   ClauseId getTrueUnit() const;
   ClauseId getFalseUnit() const;
 
-<<<<<<< HEAD
-
   void registerAssumption(const typename Solver::TVar var);
   ClauseId registerAssumptionConflict(const typename Solver::TLitVec& confl);
 
-  ClauseId storeUnitConflict(typename Solver::TLit lit,
-                             ClauseKind kind);
-=======
-  void registerAssumption(const typename Solver::TVar var);
-  ClauseId registerAssumptionConflict(const typename Solver::TLitVec& confl);
-
   ClauseId storeUnitConflict(typename Solver::TLit lit, ClauseKind kind);
->>>>>>> a58abbe7
 
   /**
    * Marks the deleted clauses as deleted. Note we may still use them in the
@@ -368,10 +294,6 @@
   void addToProofManager(ClauseId id, ClauseKind kind);
   void addToCnfProof(ClauseId id);
 
-<<<<<<< HEAD
-  void collectClausesUsed(IdToSatClause& inputs,
-                          IdToSatClause& lemmas);
-=======
   // Internal data.
   typename Solver::Solver* d_solver;
   CnfProof* d_cnfProof;
@@ -392,7 +314,6 @@
   IdToConflicts d_assumptionConflictsDebug;
 
   // Resolutions.
->>>>>>> a58abbe7
 
   /**
    * Map from ClauseId to resolution chain corresponding proving the
@@ -424,11 +345,6 @@
   ClauseId d_unitConflictId;
   bool d_storedUnitConflict;
 
-<<<<<<< HEAD
-
-
-private:
-=======
   ClauseId d_trueLit;
   ClauseId d_falseLit;
 
@@ -439,7 +355,6 @@
   IdToSatClause d_seenLemmas;
 
  private:
->>>>>>> a58abbe7
   __gnu_cxx::hash_map<ClauseId, int> d_glueMap;
   struct Statistics {
     IntStat d_numLearnedClauses;
@@ -455,11 +370,7 @@
   };
 
   Statistics d_statistics;
-<<<<<<< HEAD
-};/* class TSatProof */
-=======
 }; /* class TSatProof */
->>>>>>> a58abbe7
 
 template <class S>
 class ProofProxy {
